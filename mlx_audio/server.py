--- conflicted
+++ resolved
@@ -15,11 +15,7 @@
 
 import soundfile as sf
 import uvicorn
-<<<<<<< HEAD
 from fastapi import FastAPI, File, Form, HTTPException, Response, UploadFile
-=======
-from fastapi import FastAPI, File, Form, UploadFile
->>>>>>> 81d83873
 from fastapi.middleware.cors import CORSMiddleware
 from fastapi.responses import StreamingResponse
 from pydantic import BaseModel
@@ -51,99 +47,12 @@
         async with self.lock:
             return list(self.models.keys())
 
-<<<<<<< HEAD
-=======
+
 app = FastAPI()
 
-# Add CORS middleware to allow requests from the same origin
-app.add_middleware(
-    CORSMiddleware,
-    allow_origins=["*"],  # Allow all origins, will be restricted by host binding
-    allow_credentials=True,
-    allow_methods=["*"],
-    allow_headers=["*"],
-)
-
-# Load the model once on server startup.
-# You can change the model path or pass arguments as needed.
-# For performance, load once globally:
-tts_model = None  # Will be loaded when the server starts
-audio_player = None  # Will be initialized when the server starts
-stt_model = get_stt_model()
-# Make sure the output folder for generated TTS files exists
-# Use an absolute path that's guaranteed to be writable
-OUTPUT_FOLDER = os.path.join(os.path.expanduser("~"), ".mlx_audio", "outputs")
-os.makedirs(OUTPUT_FOLDER, exist_ok=True)
-logger.debug(f"Using output folder: {OUTPUT_FOLDER}")
-
-
-def speech_to_speech_handler(
-    audio: tuple[int, NDArray[np.int16]],
-    voice: str,
-    speed: float,
-    model: str,
-    language: str = "a",
-):
-    text = stt_model.stt(audio)
-    for segment in tts_model.generate(
-        text=text,
-        voice=voice,
-        speed=speed,
-        lang_code=language,
-        verbose=False,
-    ):
-        yield (24_000, np.array(segment.audio, copy=False))
-        yield (24_000, np.zeros(2_400, dtype=np.float32))
-
-
-stream = Stream(
-    ReplyOnPause(speech_to_speech_handler, output_sample_rate=24_000),
-    mode="send-receive",
-    modality="audio",
-)
-stream.mount(app)
-
-
-class SpeechToSpeechArgs(BaseModel):
-    voice: str
-    speed: float
-    model: str
-    webrtc_id: str
-    language: str = "a"
-
-
-@app.post("/speech_to_speech_input")
-def speech_to_speech_endpoint(args: SpeechToSpeechArgs):
-    stream.set_input(args.webrtc_id, args.voice, args.speed, args.model, args.language)
-    return {"status": "success"}
->>>>>>> 81d83873
-
-app = FastAPI()
-
-<<<<<<< HEAD
-=======
-@app.post("/tts")
-def tts_endpoint(
-    text: str = Form(...),
-    voice: str = Form(None),
-    speed: str = Form("1.0"),
-    model: str = Form("mlx-community/Kokoro-82M-4bit"),
-    language: str = Form("a"),
-    pitch: str = Form(None),
-    gender: str = Form(None),
-    reference_audio: UploadFile = File(None),
-):
-    """
-    POST an x-www-form-urlencoded form with 'text' (and optional 'voice', 'speed', and 'model').
-    We run TTS on the text, save the audio in a unique file,
-    and return JSON with the filename so the client can retrieve it.
-    """
-    global tts_model
->>>>>>> 81d83873
 
 def int_or_float(value):
 
-<<<<<<< HEAD
     try:
         return int(value)
     except ValueError:
@@ -151,161 +60,6 @@
             return float(value)
         except ValueError:
             raise argparse.ArgumentTypeError(f"{value} is not an int or float")
-=======
-    # Handle speed parameter based on model type
-    if "spark" in model.lower():
-        # Spark actually expects float values that map to speed descriptions
-        speed_map = {
-            "very_low": 0.0,
-            "low": 0.5,
-            "moderate": 1.0,
-            "high": 1.5,
-            "very_high": 2.0,
-        }
-        if speed in speed_map:
-            speed_value = speed_map[speed]
-        else:
-            # Try to use as float, default to 1.0 (moderate) if invalid
-            try:
-                speed_value = float(speed)
-                if speed_value not in [0.0, 0.5, 1.0, 1.5, 2.0]:
-                    speed_value = 1.0  # Default to moderate
-            except:
-                speed_value = 1.0  # Default to moderate
-    else:
-        # Other models use float speed values
-        try:
-            speed_float = float(speed)
-            if speed_float < 0.5 or speed_float > 2.0:
-                return JSONResponse(
-                    {"error": "Speed must be between 0.5 and 2.0"}, status_code=400
-                )
-            speed_value = speed_float
-        except ValueError:
-            return JSONResponse({"error": "Invalid speed value"}, status_code=400)
-
-    # Remove strict model validation - let the load_model function handle it
-    # This allows for more flexibility in model selection
-
-    # Store current model repo_id for comparison
-    current_model_repo_id = (
-        getattr(tts_model, "repo_id", None) if tts_model is not None else None
-    )
-
-    # Load the model if it's not loaded or if a different model is requested
-    if tts_model is None or current_model_repo_id != model:
-        try:
-            logger.debug(f"Loading TTS model from {model}")
-            tts_model = load_model(model)
-            logger.debug("TTS model loaded successfully")
-        except Exception as e:
-            logger.error(f"Error loading TTS model: {str(e)}")
-            return JSONResponse(
-                {"error": f"Failed to load model: {str(e)}"}, status_code=500
-            )
-
-    # We'll do something like the code in model.generate() from the TTS library:
-    # Generate the unique filename
-    unique_id = str(uuid.uuid4())
-    filename = f"tts_{unique_id}.wav"
-    output_path = os.path.join(OUTPUT_FOLDER, filename)
-
-    logger.debug(
-        f"Generating TTS for text: '{text[:50]}...' with voice: {voice}, speed: {speed_value}, model: {model}, language: {language}"
-    )
-    logger.debug(f"Output file will be: {output_path}")
-
-    # Map language names to codes if needed
-    language_map = {
-        "american_english": "a",
-        "british_english": "b",
-        "spanish": "e",
-        "french": "f",
-        "hindi": "h",
-        "italian": "i",
-        "portuguese": "p",
-        "japanese": "j",
-        "mandarin_chinese": "z",
-        # Also accept direct language codes
-        "a": "a",
-        "b": "b",
-        "e": "e",
-        "f": "f",
-        "h": "h",
-        "i": "i",
-        "p": "p",
-        "j": "j",
-        "z": "z",
-    }
-
-    # Get the language code, default to voice[0] if not found
-    lang_code = language_map.get(language.lower(), voice[0] if voice else "a")
-
-    # Handle reference audio for models that support it (like CSM/Sesame)
-    ref_audio_path = None
-    if reference_audio:
-        # Save the uploaded audio temporarily
-        temp_audio_path = os.path.join(OUTPUT_FOLDER, f"temp_ref_{unique_id}.wav")
-        with open(temp_audio_path, "wb") as f:
-            f.write(reference_audio.file.read())
-        ref_audio_path = temp_audio_path
-
-    # Prepare generation parameters
-    gen_params = {
-        "text": text,
-        "speed": speed_value,
-        "verbose": False,
-        "max_tokens": 8000,
-    }
-
-    # Add pitch and gender for Spark models
-    if "spark" in model.lower():
-        # Spark expects float values for pitch that map to descriptions
-        pitch_map = {
-            "very_low": 0.0,
-            "low": 0.5,
-            "moderate": 1.0,
-            "high": 1.5,
-            "very_high": 2.0,
-        }
-        if pitch and pitch in pitch_map:
-            gen_params["pitch"] = pitch_map[pitch]
-        else:
-            gen_params["pitch"] = 1.0  # Default to moderate
-
-        # Ensure gender has a valid value
-        valid_genders = ["female", "male"]
-        if gender and gender in valid_genders:
-            gen_params["gender"] = gender
-        else:
-            gen_params["gender"] = "female"
-
-    # Add model-specific parameters
-    if voice and voice.strip():  # Only add voice if it's not empty or whitespace
-        gen_params["voice"] = voice
-
-    # Check if model supports language codes (primarily Kokoro)
-    if "kokoro" in model.lower():
-        gen_params["lang_code"] = lang_code
-
-    # Add reference audio for models that support it
-    if ref_audio_path and ("csm" in model.lower() or "sesame" in model.lower()):
-        gen_params["ref_audio"] = ref_audio_path
-
-    # We'll use the high-level "model.generate" method:
-    try:
-        results = tts_model.generate(**gen_params)
-    finally:
-        # Clean up temporary reference audio file
-        if ref_audio_path and os.path.exists(ref_audio_path):
-            os.remove(ref_audio_path)
-
-    # We'll just gather all segments (if any) into a single wav
-    # It's typical for multi-segment text to produce multiple wave segments:
-    audio_arrays = []
-    for segment in results:
-        audio_arrays.append(segment.audio)
->>>>>>> 81d83873
 
 
 def calculate_default_workers(workers: int = 2) -> int:
@@ -461,7 +215,6 @@
     )
 
 
-<<<<<<< HEAD
 @app.post("/v1/audio/transcriptions")
 async def stt_transcriptions(
     file: UploadFile = File(...),
@@ -502,98 +255,6 @@
         default=False,
         help="Enable auto-reload of the server. Only works when 'workers' is set to None.",
     )
-=======
-@app.get("/languages")
-def get_languages():
-    """
-    Get the list of supported languages for TTS.
-    """
-    languages = [
-        {"code": "a", "name": "American English", "display": "🇺🇸 American English"},
-        {"code": "b", "name": "British English", "display": "🇬🇧 British English"},
-        {"code": "e", "name": "Spanish", "display": "🇪🇸 Spanish"},
-        {"code": "f", "name": "French", "display": "🇫🇷 French"},
-        {"code": "h", "name": "Hindi", "display": "🇮🇳 Hindi"},
-        {"code": "i", "name": "Italian", "display": "🇮🇹 Italian"},
-        {"code": "p", "name": "Portuguese", "display": "🇧🇷 Portuguese (Brazilian)"},
-        {"code": "j", "name": "Japanese", "display": "🇯🇵 Japanese"},
-        {"code": "z", "name": "Mandarin Chinese", "display": "🇨🇳 Mandarin Chinese"},
-    ]
-    return {"languages": languages}
-
-
-@app.get("/models")
-def get_models():
-    """
-    Get the list of available TTS models with their configurations.
-    """
-    models = [
-        {
-            "id": "kokoro",
-            "name": "Kokoro",
-            "description": "Multilingual TTS with 9 languages",
-            "supports_languages": True,
-            "supports_voices": True,
-            "supports_reference_audio": False,
-            "variants": [
-                {
-                    "value": "mlx-community/Kokoro-82M-4bit",
-                    "name": "Kokoro 82M (4-bit)",
-                },
-                {
-                    "value": "mlx-community/Kokoro-82M-6bit",
-                    "name": "Kokoro 82M (6-bit)",
-                },
-                {
-                    "value": "mlx-community/Kokoro-82M-8bit",
-                    "name": "Kokoro 82M (8-bit)",
-                },
-                {"value": "mlx-community/Kokoro-82M-bf16", "name": "Kokoro 82M (bf16)"},
-                {"value": "prince-canuma/Kokoro-82M", "name": "Kokoro 82M (Original)"},
-            ],
-        },
-        {
-            "id": "csm",
-            "name": "CSM/Sesame",
-            "description": "Conversational Speech Model with voice cloning",
-            "supports_languages": False,
-            "supports_voices": False,
-            "supports_reference_audio": True,
-            "variants": [
-                {"value": "mlx-community/csm-1b", "name": "CSM 1B (FP16)"},
-                {"value": "mlx-community/csm-1b-8bit", "name": "CSM 1B (8-bit)"},
-            ],
-        },
-        {
-            "id": "spark",
-            "name": "Spark",
-            "description": "Fast TTS model",
-            "supports_languages": False,
-            "supports_voices": True,
-            "supports_reference_audio": False,
-            "variants": [
-                {
-                    "value": "mlx-community/Spark-TTS-0.5B-bf16",
-                    "name": "Spark TTS (BF16)",
-                },
-                {
-                    "value": "mlx-community/Spark-TTS-0.5B-8bit",
-                    "name": "Spark TTS (8-bit)",
-                },
-            ],
-        },
-    ]
-    return {"models": models}
-
-
-@app.post("/open_output_folder")
-def open_output_folder():
-    """
-    Open the output folder in the system file explorer (Finder on macOS).
-    This only works when running on localhost for security reasons.
-    """
-    global OUTPUT_FOLDER
->>>>>>> 81d83873
 
     parser.add_argument(
         "--workers",
