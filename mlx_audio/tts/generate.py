import argparse
import json
import os
import sys

import mlx.core as mx
import soundfile as sf

from .audio_player import AudioPlayer
from .utils import load_model


def parse_args():
    parser = argparse.ArgumentParser()
    parser.add_argument(
        "--model",
        type=str,
        default="prince-canuma/Kokoro-82M",
        help="Path or repo id of the model",
    )
    parser.add_argument(
        "--text",
        type=str,
        default=None,
        help="Text to generate (leave blank to input via stdin)",
    )
    parser.add_argument("--voice", type=str, default="af_heart", help="Voice name")
    parser.add_argument("--speed", type=float, default=1.0, help="Speed of the audio")
    parser.add_argument("--lang_code", type=str, default="a", help="Language code")
    parser.add_argument(
        "--file_prefix", type=str, default="audio", help="Output file name prefix"
    )
    parser.add_argument("--verbose", action="store_false", help="Print verbose output")
    parser.add_argument(
        "--join_audio", action="store_true", help="Join all audio files into one"
    )
<<<<<<< HEAD
    args = parser.parse_args()

    if args.text is None:
        if not sys.stdin.isatty():
            args.text = sys.stdin.read().strip()
        else:
            print("Please enter the text to generate:")
            args.text = input("> ").strip()

    return args
=======
    parser.add_argument("--play", action="store_true", help="Play the output audio")
    return parser.parse_args()
>>>>>>> 7129707f


def main():
    args = parse_args()
    try:
        model = load_model(model_path=args.model)
        print(
            f"\n\033[94mModel:\033[0m {args.model}\n"
            f"\033[94mText:\033[0m {args.text}\n"
            f"\033[94mVoice:\033[0m {args.voice}\n"
            f"\033[94mSpeed:\033[0m {args.speed}x\n"
            f"\033[94mLanguage:\033[0m {args.lang_code}"
        )
        print("==========")
        results = model.generate(
            text=args.text,
            voice=args.voice,
            speed=args.speed,
            lang_code=args.lang_code,
            verbose=True,
        )
        print(
            f"\033[92mAudio generated successfully, saving to\033[0m {args.file_prefix}!"
        )

        audio_list = []
        for i, result in enumerate(results):
            if args.join_audio or args.play:
                audio_list.append(result.audio)
            else:
                sf.write(f"{args.file_prefix}_{i:03d}.wav", result.audio, 24000)

            if args.verbose:
                print("==========")
                print(f"Duration:              {result.audio_duration}")
                print(
                    f"Samples/sec:           {result.audio_samples['samples-per-sec']:.1f}"
                )
                print(
                    f"Prompt:                {result.token_count} tokens, {result.prompt['tokens-per-sec']:.1f} tokens-per-sec"
                )
                print(
                    f"Audio:                 {result.audio_samples['samples']} samples, {result.audio_samples['samples-per-sec']:.1f} samples-per-sec"
                )
                print(f"Real-time factor:      {result.real_time_factor:.2f}x")
                print(f"Processing time:       {result.processing_time_seconds:.2f}s")
                print(f"Peak memory usage:     {result.peak_memory_usage:.2f}GB")

        if args.join_audio:
            print(f"Joining {len(audio_list)} audio files")
            audio = mx.concatenate(audio_list, axis=0)
            sf.write(f"{args.file_prefix}.wav", audio, 24000)

        if args.play:
            audio = mx.concatenate(audio_list, axis=0)

            player = AudioPlayer()
            player.queue_audio(audio)
            player.wait_for_drain()
            player.stop()
    except ImportError as e:
        print(f"Import error: {e}")
        print(
            "This might be due to incorrect Python path. Check your project structure."
        )
    except Exception as e:
        print(f"Error loading model: {e}")
        import traceback

        traceback.print_exc()


if __name__ == "__main__":
    main()<|MERGE_RESOLUTION|>--- conflicted
+++ resolved
@@ -34,7 +34,7 @@
     parser.add_argument(
         "--join_audio", action="store_true", help="Join all audio files into one"
     )
-<<<<<<< HEAD
+    parser.add_argument("--play", action="store_true", help="Play the output audio")
     args = parser.parse_args()
 
     if args.text is None:
@@ -45,10 +45,6 @@
             args.text = input("> ").strip()
 
     return args
-=======
-    parser.add_argument("--play", action="store_true", help="Play the output audio")
-    return parser.parse_args()
->>>>>>> 7129707f
 
 
 def main():
