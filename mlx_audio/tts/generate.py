--- conflicted
+++ resolved
@@ -230,28 +230,8 @@
 
 def main():
     args = parse_args()
-
-<<<<<<< HEAD
-    generate_audio(
-        text=args.text,
-        model_path=args.model,
-        voice=args.voice,
-        speed=args.speed,
-        lang_code=args.lang_code,
-        ref_audio=args.ref_audio,
-        ref_text=args.ref_text,
-        stt_model=args.stt_model,
-        file_prefix=args.file_prefix,
-        audio_format=args.audio_format,
-        sample_rate=args.sample_rate,
-        join_audio=args.join_audio,
-        play=args.play,
-        verbose=args.verbose,
-    )
-=======
     generate_audio(model_path=args.model, **vars(args))
->>>>>>> 4e49f1c9
-
-
+    
+    
 if __name__ == "__main__":
     main()