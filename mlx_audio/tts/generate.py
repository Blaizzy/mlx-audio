import argparse
import sys

import mlx.core as mx
import soundfile as sf

from .audio_player import AudioPlayer
from .utils import load_model


def generate_audio(
    text: str,
    model: str = "prince-canuma/Kokoro-82M",
    voice: str = "af_heart",
    speed: float = 1.0,
    lang_code: str = "a",
    file_path: str = "audio",
    audio_format: str = "wav",
    sample_rate: int = 24000,
    join_audio: bool = False,
    play: bool = False,
    verbose: bool = True,
<<<<<<< HEAD
=======
    from_cli: bool = False,
>>>>>>> 26165290
) -> None:
    """
    Generates audio from text using a specified TTS model.

    Parameters:
    - text (str): The input text to be converted to speech.
    - model (str): The TTS model to use.
    - voice (str): The voice style to use.
    - speed (float): Playback speed multiplier.
    - lang_code (str): The language code.
    - file_path (str): The output file path without extension.
    - audio_format (str): Output audio format (e.g., "wav", "flac").
    - sample_rate (int): Sampling rate in Hz.
    - join_audio (bool): Whether to join multiple audio files into one.
    - play (bool): Whether to play the generated audio.
    - verbose (bool): Whether to print status messages.
<<<<<<< HEAD
=======
    - from_cli (bool): Indicates whether the function is called from the command line.
>>>>>>> 26165290

    Returns:
    - None: The function writes the generated audio to a file.
    """
    try:
        model_instance = load_model(model_path=model)

        if verbose:
            print(f"\n\033[94mModel:\033[0m {model}")
            print(f"\033[94mText:\033[0m {text}")
            print(f"\033[94mVoice:\033[0m {voice}")
            print(f"\033[94mSpeed:\033[0m {speed}x")
            print(f"\033[94mLanguage:\033[0m {lang_code}")
            print("==========")

        results = model_instance.generate(
            text=text, voice=voice, speed=speed, lang_code=lang_code, verbose=verbose
        )

        audio_list = []
<<<<<<< HEAD
        player = AudioPlayer() if args.play else None
        for i, result in enumerate(results):
            if args.play:
                player.queue_audio(result.audio)
            if args.join_audio:
                audio_list.append(result.audio)
            else:
                sf.write(f"{args.file_prefix}_{i:03d}.wav", result.audio, 24000)

            if args.verbose:
                print("==========")
                print(f"Duration:              {result.audio_duration}")
                print(
                    f"Samples/sec:           {result.audio_samples['samples-per-sec']:.1f}"
                )
                print(
                    f"Prompt:                {result.token_count} tokens, {result.prompt['tokens-per-sec']:.1f} tokens-per-sec"
                )
                print(
                    f"Audio:                 {result.audio_samples['samples']} samples, {result.audio_samples['samples-per-sec']:.1f} samples-per-sec"
                )
                print(f"Real-time factor:      {result.real_time_factor:.2f}x")
                print(f"Processing time:       {result.processing_time_seconds:.2f}s")
                print(f"Peak memory usage:     {result.peak_memory_usage:.2f}GB")

        if args.join_audio:
            print(f"Joining {len(audio_list)} audio files")
            audio = mx.concatenate(audio_list, axis=0)
            sf.write(f"{args.file_prefix}.wav", audio, 24000)

        if args.play:
            player.wait_for_drain()
            player.stop()

        if verbose:
            print(
                f"✅ Audio successfully generated and saved as: {file_path}.{audio_format}"
            )

=======
        for i, result in enumerate(results):
            if join_audio or play:
                audio_list.append(result.audio)
            else:
                output_file = (
                    f"{file_path}_{i:03d}.{audio_format}"
                    if from_cli
                    else f"{file_path}.{audio_format}"
                )
                sf.write(f"{output_file}", result.audio, sample_rate)

            if verbose:
                if from_cli:
                    print(
                        f"✅ Audio successfully generated and saved as: {file_path}.{audio_format}"
                    )
                else:
                    print("==========")
                    print(f"Duration:              {result.audio_duration}")
                    print(
                        f"Samples/sec:           {result.audio_samples['samples-per-sec']:.1f}"
                    )
                    print(
                        f"Prompt:                {result.token_count} tokens, {result.prompt['tokens-per-sec']:.1f} tokens-per-sec"
                    )
                    print(
                        f"Audio:                 {result.audio_samples['samples']} samples, {result.audio_samples['samples-per-sec']:.1f} samples-per-sec"
                    )
                    print(f"Real-time factor:      {result.real_time_factor:.2f}x")
                    print(
                        f"Processing time:       {result.processing_time_seconds:.2f}s"
                    )
                    print(f"Peak memory usage:     {result.peak_memory_usage:.2f}GB")

        if join_audio:
            print(f"Joining {len(audio_list)} audio files")
            audio = mx.concatenate(audio_list, axis=0)
            sf.write(f"{file_path}.wav", audio, 24000)

        if play:
            audio = mx.concatenate(audio_list, axis=0)

            player = AudioPlayer()
            player.queue_audio(audio)
            player.wait_for_drain()
            player.stop()
>>>>>>> 26165290
    except ImportError as e:
        print(f"Import error: {e}")
        print(
            "This might be due to incorrect Python path. Check your project structure."
        )
    except Exception as e:
<<<<<<< HEAD
        print(f"❌ Error generating audio: {e}")
        import traceback

        traceback.print_exc()
=======
        print(f"Error loading model: {e}")
        import traceback

        traceback.print_exc()


def parse_args():
    parser = argparse.ArgumentParser(description="Generate audio from text using TTS.")
    parser.add_argument(
        "--model",
        type=str,
        default="prince-canuma/Kokoro-82M",
        help="Path or repo id of the model",
    )
    parser.add_argument(
        "--text",
        type=str,
        default=None,
        help="Text to generate (leave blank to input via stdin)",
    )
    parser.add_argument("--voice", type=str, default="af_heart", help="Voice name")
    parser.add_argument("--speed", type=float, default=1.0, help="Speed of the audio")
    parser.add_argument("--lang_code", type=str, default="a", help="Language code")
    parser.add_argument(
        "--file_prefix", type=str, default="audio", help="Output file name prefix"
    )
    parser.add_argument("--verbose", action="store_false", help="Print verbose output")
    parser.add_argument(
        "--join_audio", action="store_true", help="Join all audio files into one"
    )
    parser.add_argument("--play", action="store_true", help="Play the output audio")
    parser.add_argument(
        "--audio_format", type=str, default="wav", help="Output audio format"
    )
    parser.add_argument(
        "--sample_rate", type=int, default=24000, help="Audio sample rate in Hz"
    )

    args = parser.parse_args()

    if args.text is None:
        if not sys.stdin.isatty():
            args.text = sys.stdin.read().strip()
        else:
            print("Please enter the text to generate:")
            args.text = input("> ").strip()

    return args


def main():
    args = parse_args()
    generate_audio(
        text=args.text,
        model=args.model,
        voice=args.voice,
        speed=args.speed,
        lang_code=args.lang_code,
        file_path=args.file_prefix,
        audio_format=args.audio_format,
        sample_rate=args.sample_rate,
        join_audio=args.join_audio,
        play=args.play,
        verbose=args.verbose,
        from_cli=True,  # Indicate that this was called from CLI
    )
>>>>>>> 26165290


def parse_args():
    parser = argparse.ArgumentParser(description="Generate audio from text using TTS.")
    parser.add_argument(
        "--model",
        type=str,
        default="prince-canuma/Kokoro-82M",
        help="Path or repo ID of the model",
    )
    parser.add_argument(
        "--text",
        type=str,
        default=None,
        help="Text to generate (leave blank to input via stdin)",
    )
    parser.add_argument("--voice", type=str, default="af_heart", help="Voice name")
    parser.add_argument("--speed", type=float, default=1.0, help="Speed of the audio")
    parser.add_argument("--lang_code", type=str, default="a", help="Language code")
    parser.add_argument(
        "--file_prefix", type=str, default="audio", help="Output file name prefix"
    )
    parser.add_argument(
        "--audio_format", type=str, default="wav", help="Output audio format"
    )
    parser.add_argument(
        "--sample_rate", type=int, default=24000, help="Audio sample rate in Hz"
    )
    parser.add_argument(
        "--join_audio", action="store_true", help="Join all audio files into one"
    )
    parser.add_argument("--play", action="store_true", help="Play the output audio")
    parser.add_argument("--verbose", action="store_true", help="Print verbose output")
    args = parser.parse_args()

    if args.text is None:
        if not sys.stdin.isatty():
            args.text = sys.stdin.read().strip()
        else:
            print("Please enter the text to generate:")
            args.text = input("> ").strip()

    return args


def main():
    args = parse_args()
    generate_audio(
        text=args.text,
        model=args.model,
        voice=args.voice,
        speed=args.speed,
        lang_code=args.lang_code,
        file_path=args.file_prefix,
        audio_format=args.audio_format,
        sample_rate=args.sample_rate,
        join_audio=args.join_audio,
        play=args.play,
        verbose=args.verbose,
    )


if __name__ == "__main__":
    main()<|MERGE_RESOLUTION|>--- conflicted
+++ resolved
@@ -20,10 +20,7 @@
     join_audio: bool = False,
     play: bool = False,
     verbose: bool = True,
-<<<<<<< HEAD
-=======
     from_cli: bool = False,
->>>>>>> 26165290
 ) -> None:
     """
     Generates audio from text using a specified TTS model.
@@ -40,10 +37,7 @@
     - join_audio (bool): Whether to join multiple audio files into one.
     - play (bool): Whether to play the generated audio.
     - verbose (bool): Whether to print status messages.
-<<<<<<< HEAD
-=======
     - from_cli (bool): Indicates whether the function is called from the command line.
->>>>>>> 26165290
 
     Returns:
     - None: The function writes the generated audio to a file.
@@ -64,47 +58,6 @@
         )
 
         audio_list = []
-<<<<<<< HEAD
-        player = AudioPlayer() if args.play else None
-        for i, result in enumerate(results):
-            if args.play:
-                player.queue_audio(result.audio)
-            if args.join_audio:
-                audio_list.append(result.audio)
-            else:
-                sf.write(f"{args.file_prefix}_{i:03d}.wav", result.audio, 24000)
-
-            if args.verbose:
-                print("==========")
-                print(f"Duration:              {result.audio_duration}")
-                print(
-                    f"Samples/sec:           {result.audio_samples['samples-per-sec']:.1f}"
-                )
-                print(
-                    f"Prompt:                {result.token_count} tokens, {result.prompt['tokens-per-sec']:.1f} tokens-per-sec"
-                )
-                print(
-                    f"Audio:                 {result.audio_samples['samples']} samples, {result.audio_samples['samples-per-sec']:.1f} samples-per-sec"
-                )
-                print(f"Real-time factor:      {result.real_time_factor:.2f}x")
-                print(f"Processing time:       {result.processing_time_seconds:.2f}s")
-                print(f"Peak memory usage:     {result.peak_memory_usage:.2f}GB")
-
-        if args.join_audio:
-            print(f"Joining {len(audio_list)} audio files")
-            audio = mx.concatenate(audio_list, axis=0)
-            sf.write(f"{args.file_prefix}.wav", audio, 24000)
-
-        if args.play:
-            player.wait_for_drain()
-            player.stop()
-
-        if verbose:
-            print(
-                f"✅ Audio successfully generated and saved as: {file_path}.{audio_format}"
-            )
-
-=======
         for i, result in enumerate(results):
             if join_audio or play:
                 audio_list.append(result.audio)
@@ -151,19 +104,12 @@
             player.queue_audio(audio)
             player.wait_for_drain()
             player.stop()
->>>>>>> 26165290
     except ImportError as e:
         print(f"Import error: {e}")
         print(
             "This might be due to incorrect Python path. Check your project structure."
         )
     except Exception as e:
-<<<<<<< HEAD
-        print(f"❌ Error generating audio: {e}")
-        import traceback
-
-        traceback.print_exc()
-=======
         print(f"Error loading model: {e}")
         import traceback
 
@@ -230,67 +176,6 @@
         verbose=args.verbose,
         from_cli=True,  # Indicate that this was called from CLI
     )
->>>>>>> 26165290
-
-
-def parse_args():
-    parser = argparse.ArgumentParser(description="Generate audio from text using TTS.")
-    parser.add_argument(
-        "--model",
-        type=str,
-        default="prince-canuma/Kokoro-82M",
-        help="Path or repo ID of the model",
-    )
-    parser.add_argument(
-        "--text",
-        type=str,
-        default=None,
-        help="Text to generate (leave blank to input via stdin)",
-    )
-    parser.add_argument("--voice", type=str, default="af_heart", help="Voice name")
-    parser.add_argument("--speed", type=float, default=1.0, help="Speed of the audio")
-    parser.add_argument("--lang_code", type=str, default="a", help="Language code")
-    parser.add_argument(
-        "--file_prefix", type=str, default="audio", help="Output file name prefix"
-    )
-    parser.add_argument(
-        "--audio_format", type=str, default="wav", help="Output audio format"
-    )
-    parser.add_argument(
-        "--sample_rate", type=int, default=24000, help="Audio sample rate in Hz"
-    )
-    parser.add_argument(
-        "--join_audio", action="store_true", help="Join all audio files into one"
-    )
-    parser.add_argument("--play", action="store_true", help="Play the output audio")
-    parser.add_argument("--verbose", action="store_true", help="Print verbose output")
-    args = parser.parse_args()
-
-    if args.text is None:
-        if not sys.stdin.isatty():
-            args.text = sys.stdin.read().strip()
-        else:
-            print("Please enter the text to generate:")
-            args.text = input("> ").strip()
-
-    return args
-
-
-def main():
-    args = parse_args()
-    generate_audio(
-        text=args.text,
-        model=args.model,
-        voice=args.voice,
-        speed=args.speed,
-        lang_code=args.lang_code,
-        file_path=args.file_prefix,
-        audio_format=args.audio_format,
-        sample_rate=args.sample_rate,
-        join_audio=args.join_audio,
-        play=args.play,
-        verbose=args.verbose,
-    )
 
 
 if __name__ == "__main__":
