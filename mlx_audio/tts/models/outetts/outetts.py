import json
import re
import time
import uuid
from dataclasses import dataclass
from pathlib import Path
from typing import List, Optional

import mlx.core as mx
import mlx.nn as nn
from mlx_lm.generate import stream_generate
from mlx_lm.models.llama import Model as LlamaModel
from mlx_lm.models.llama import ModelArgs as LlamaModelConfig
from mlx_lm.models.qwen2 import Model as Qwen2Model
from mlx_lm.models.qwen2 import ModelArgs as Qwen2ModelConfig
from mlx_lm.models.qwen3 import Model as Qwen3Model
from mlx_lm.models.qwen3 import ModelArgs as Qwen3ModelConfig
from mlx_lm.sample_utils import make_logits_processors, make_sampler
from tqdm import tqdm
from transformers import AutoTokenizer

from ..base import GenerationResult
from .audio_processor import AudioProcessor
from .dac_interface import DacInterface
from .prompt_processor import PromptProcessor


@dataclass
class ModelConfig(LlamaModelConfig, Qwen2ModelConfig, Qwen3ModelConfig):
    tokenizer_name: str = "OuteAI/Llama-OuteTTS-1.0-1B"
    sample_rate: int = 24000


class Model(nn.Module):
    def __init__(self, config: ModelConfig, **kwargs):
        super().__init__()
        self.config = config
        self.tokenizer = AutoTokenizer.from_pretrained(config.tokenizer_name)
        self.model = self._initialize_model(config, **kwargs)

    def _initialize_model(self, config: ModelConfig, **kwargs) -> nn.Module:

        model_map = {"llama": LlamaModel, "qwen2": Qwen2Model, "qwen3": Qwen3Model}

        if config.model_type not in model_map:
            raise ValueError(f"Unsupported model type: {config.model_type}")

        return model_map[config.model_type](config, **kwargs)

    def sanitize(self, weights):
        weights = self.model.sanitize(weights)
        return {
            (
                f"model.{k}"
                if not k.startswith("model.model.")
                and not k.startswith("model.lm_head")
                else k
            ): v
            for k, v in weights.items()
        }

    @property
    def layers(self):
        return self.model.layers

    @property
    def sample_rate(self):
        return self.config.sample_rate

    def __call__(self, *args, **kwargs):
        return self.model(*args, **kwargs)

<<<<<<< HEAD
    def generate_result(
        self, audio, start_time: float, token_count: int, segment_idx: int, **kwargs
    ) -> GenerationResult:
        samples = audio.shape[0] if audio is not None else 0
        assert samples > 0, "No audio generated"

        sample_rate = (
            self.config.sample_rate
            if kwargs.get("sample_rate") is None
            else kwargs.get("sample_rate")
        )
        audio_duration_seconds = samples / sample_rate

        elapsed_time = time.perf_counter() - start_time
        rtf = audio_duration_seconds / elapsed_time

        duration_mins = int(audio_duration_seconds // 60)
        duration_secs = int(audio_duration_seconds % 60)
        duration_ms = int((audio_duration_seconds % 1) * 1000)
        duration_hours = int(audio_duration_seconds // 3600)
        duration_str = f"{duration_hours:02d}:{duration_mins:02d}:{duration_secs:02d}.{duration_ms:03d}"

        return GenerationResult(
            audio=audio,
            samples=samples,
            sample_rate=sample_rate,
            segment_idx=segment_idx,
            token_count=token_count,
            audio_duration=duration_str,
            real_time_factor=rtf,
            prompt={
                "tokens": token_count,
                "tokens-per-sec": (
                    round(token_count / elapsed_time, 2) if elapsed_time > 0 else 0
                ),
            },
            audio_samples={
                "samples": samples,
                "samples-per-sec": (
                    round(samples / elapsed_time, 2) if elapsed_time > 0 else 0
                ),
            },
            processing_time_seconds=elapsed_time,
            peak_memory_usage=mx.get_peak_memory() / 1e9,
        )
=======
    def get_speaker(self, voice: Optional[str], ref_audio: Optional[str]) -> dict:
        if voice is None and ref_audio is None:
            voice = f"{Path(__file__).parent}/default_speaker.json"
            return self.audio_processor.load_speaker(voice)

        if voice is not None:
            return self.audio_processor.load_speaker(voice)

        speaker = self.audio_processor.create_speaker_from_whisper(ref_audio)
        file_id = str(uuid.uuid4())
        save_path = f"~/.cache/mlx_audio/voices/outetts_{file_id}.json"
        self.audio_processor.save_speaker(speaker, save_path)
        return speaker

    def chunk_text(self, text: str, max_words: int = 30) -> List[str]:
        sentences = re.split(r"[.!?。！？︕︖]+", text)
        sentences = [s.strip() for s in sentences if s.strip()]
        chunks = []
        current_chunk = []
        current_length = 0

        for sentence in sentences:
            words = sentence.split()
            if current_length + len(words) > max_words:
                chunks.append(" ".join(current_chunk))
                current_chunk = []
                current_length = 0
            current_chunk.extend(words)
            current_length += len(words)
        if current_chunk:
            chunks.append(" ".join(current_chunk))
        return chunks
>>>>>>> 5215ba9f

    def generate(
        self,
        text,
        voice: Optional[str] = None,
        temperature: float = 0.4,
        top_p: float = 0.9,
        split_pattern: str = "\n",
        max_tokens: int = 1200,
        verbose: bool = False,
<<<<<<< HEAD
        stream: bool = False,
        streaming_interval: float = 2.0,
=======
        ref_audio: Optional[str] = None,
>>>>>>> 5215ba9f
        **kwargs,
    ):

        prompts = self.chunk_text(text)

        self.prompt_processor = PromptProcessor(self.tokenizer)
        self.audio_processor = AudioProcessor()

        speaker = self.get_speaker(voice, ref_audio)

        sampler = make_sampler(
            temperature,
            top_p,
            min_p=kwargs.get("min_p", 0.05),
            top_k=kwargs.get("top_k", 40),
        )
        logits_processors = make_logits_processors(
            kwargs.get("logit_bias", None),
            kwargs.get("repetition_penalty", 1.1),
            kwargs.get("repetition_context_size", 64),
        )

        for prompt in prompts:
            completion_prompt = self.prompt_processor.get_completion_prompt(
                prompt, speaker
            )
            input_ids = self.tokenizer.encode(
                completion_prompt, add_special_tokens=False, return_tensors="mlx"
            )
            input_length = input_ids.shape[1]

            generated_token_count = 0
            yielded_token_count = 0
            streaming_token_interval = int(streaming_interval * 137.5)
            yielded_frame_count = 0

            time_start = time.perf_counter()

            for i, response in enumerate(
                tqdm(
                    stream_generate(
                        self.model,
                        tokenizer=self.tokenizer,
                        prompt=input_ids.squeeze(0),
                        max_tokens=max_tokens,
                        sampler=sampler,
                        logits_processors=logits_processors,
                    ),
                    total=max_tokens,
                    disable=not verbose,
                )
            ):
                next_token = mx.array([response.token])
                input_ids = mx.concatenate([input_ids, next_token[None, :]], axis=1)
                generated_token_count += 1

                # send a partial result in streaming mode
                if stream and generated_token_count % streaming_token_interval == 0:
                    output_ids = input_ids[:, input_length:].tolist()[0]
                    output = self.prompt_processor.extract_audio_from_tokens(output_ids)
                    audio = self.audio_codec.decode(mx.array([output]))[-1, -1, :]

                    yield self.generate_result(
                        audio=audio[yielded_frame_count:],
                        start_time=time_start,
                        token_count=len(output_ids) - yielded_token_count,
                        segment_idx=i,
                        **kwargs,
                    )
                    yielded_token_count = len(output_ids)
                    yielded_frame_count = audio.shape[0]
                    time_start = time.perf_counter()

            output_ids = input_ids[:, input_length:].tolist()[0]
            output = self.prompt_processor.extract_audio_from_tokens(output_ids)
<<<<<<< HEAD
            audio = self.audio_codec.decode(mx.array([output]))[-1, -1, :]
            if audio.shape[0] > yielded_frame_count:
                yield self.generate_result(
                    audio=audio[yielded_frame_count:],
                    start_time=time_start,
                    token_count=len(output_ids) - yielded_token_count,
                    segment_idx=i,
                    **kwargs,
                )
=======
            audio = self.audio_processor.audio_codec.decode(mx.array([output])).squeeze(
                0
            )
            all_audio.append(audio)

        time_end = time.time()

        for i in range(len(all_audio)):
            audio = all_audio[i][0]

            samples = audio.shape[0] if audio is not None else 0
            assert samples > 0, "No audio generated"

            token_count = input_ids.shape[1] if input_ids is not None else 0

            sample_rate = (
                self.config.sample_rate
                if kwargs.get("sample_rate") is None
                else kwargs.get("sample_rate")
            )
            audio_duration_seconds = samples / sample_rate

            elapsed_time = time_end - time_start
            rtf = audio_duration_seconds / elapsed_time

            duration_mins = int(audio_duration_seconds // 60)
            duration_secs = int(audio_duration_seconds % 60)
            duration_ms = int((audio_duration_seconds % 1) * 1000)
            duration_hours = int(audio_duration_seconds // 3600)
            duration_str = f"{duration_hours:02d}:{duration_mins:02d}:{duration_secs:02d}.{duration_ms:03d}"

            yield GenerationResult(
                audio=audio,
                samples=samples,
                sample_rate=sample_rate,
                segment_idx=i,
                token_count=token_count,
                audio_duration=duration_str,
                real_time_factor=rtf,
                prompt={
                    "tokens": token_count,
                    "tokens-per-sec": (
                        round(token_count / elapsed_time, 2) if elapsed_time > 0 else 0
                    ),
                },
                audio_samples={
                    "samples": samples,
                    "samples-per-sec": (
                        round(samples / elapsed_time, 2) if elapsed_time > 0 else 0
                    ),
                },
                processing_time_seconds=time_end - time_start,
                peak_memory_usage=mx.get_peak_memory() / 1e9,
            )
>>>>>>> 5215ba9f

            # Clear cache after each segment to avoid memory leaks
            mx.clear_cache()<|MERGE_RESOLUTION|>--- conflicted
+++ resolved
@@ -70,7 +70,39 @@
     def __call__(self, *args, **kwargs):
         return self.model(*args, **kwargs)
 
-<<<<<<< HEAD
+    def get_speaker(self, voice: Optional[str], ref_audio: Optional[str]) -> dict:
+        if voice is None and ref_audio is None:
+            voice = f"{Path(__file__).parent}/default_speaker.json"
+            return self.audio_processor.load_speaker(voice)
+
+        if voice is not None:
+            return self.audio_processor.load_speaker(voice)
+
+        speaker = self.audio_processor.create_speaker_from_whisper(ref_audio)
+        file_id = str(uuid.uuid4())
+        save_path = f"~/.cache/mlx_audio/voices/outetts_{file_id}.json"
+        self.audio_processor.save_speaker(speaker, save_path)
+        return speaker
+
+    def chunk_text(self, text: str, max_words: int = 30) -> List[str]:
+        sentences = re.split(r"[.!?。！？︕︖]+", text)
+        sentences = [s.strip() for s in sentences if s.strip()]
+        chunks = []
+        current_chunk = []
+        current_length = 0
+
+        for sentence in sentences:
+            words = sentence.split()
+            if current_length + len(words) > max_words:
+                chunks.append(" ".join(current_chunk))
+                current_chunk = []
+                current_length = 0
+            current_chunk.extend(words)
+            current_length += len(words)
+        if current_chunk:
+            chunks.append(" ".join(current_chunk))
+        return chunks
+
     def generate_result(
         self, audio, start_time: float, token_count: int, segment_idx: int, **kwargs
     ) -> GenerationResult:
@@ -116,40 +148,6 @@
             processing_time_seconds=elapsed_time,
             peak_memory_usage=mx.get_peak_memory() / 1e9,
         )
-=======
-    def get_speaker(self, voice: Optional[str], ref_audio: Optional[str]) -> dict:
-        if voice is None and ref_audio is None:
-            voice = f"{Path(__file__).parent}/default_speaker.json"
-            return self.audio_processor.load_speaker(voice)
-
-        if voice is not None:
-            return self.audio_processor.load_speaker(voice)
-
-        speaker = self.audio_processor.create_speaker_from_whisper(ref_audio)
-        file_id = str(uuid.uuid4())
-        save_path = f"~/.cache/mlx_audio/voices/outetts_{file_id}.json"
-        self.audio_processor.save_speaker(speaker, save_path)
-        return speaker
-
-    def chunk_text(self, text: str, max_words: int = 30) -> List[str]:
-        sentences = re.split(r"[.!?。！？︕︖]+", text)
-        sentences = [s.strip() for s in sentences if s.strip()]
-        chunks = []
-        current_chunk = []
-        current_length = 0
-
-        for sentence in sentences:
-            words = sentence.split()
-            if current_length + len(words) > max_words:
-                chunks.append(" ".join(current_chunk))
-                current_chunk = []
-                current_length = 0
-            current_chunk.extend(words)
-            current_length += len(words)
-        if current_chunk:
-            chunks.append(" ".join(current_chunk))
-        return chunks
->>>>>>> 5215ba9f
 
     def generate(
         self,
@@ -160,12 +158,9 @@
         split_pattern: str = "\n",
         max_tokens: int = 1200,
         verbose: bool = False,
-<<<<<<< HEAD
+        ref_audio: Optional[str] = None,
         stream: bool = False,
         streaming_interval: float = 2.0,
-=======
-        ref_audio: Optional[str] = None,
->>>>>>> 5215ba9f
         **kwargs,
     ):
 
@@ -226,7 +221,7 @@
                 if stream and generated_token_count % streaming_token_interval == 0:
                     output_ids = input_ids[:, input_length:].tolist()[0]
                     output = self.prompt_processor.extract_audio_from_tokens(output_ids)
-                    audio = self.audio_codec.decode(mx.array([output]))[-1, -1, :]
+                    audio = self.audio_processor.audio_codec.decode(mx.array([output]))[-1, -1, :]
 
                     yield self.generate_result(
                         audio=audio[yielded_frame_count:],
@@ -241,8 +236,8 @@
 
             output_ids = input_ids[:, input_length:].tolist()[0]
             output = self.prompt_processor.extract_audio_from_tokens(output_ids)
-<<<<<<< HEAD
-            audio = self.audio_codec.decode(mx.array([output]))[-1, -1, :]
+            
+            audio = self.audio_processor.audio_codec.decode(mx.array([output]))[-1, -1, :]
             if audio.shape[0] > yielded_frame_count:
                 yield self.generate_result(
                     audio=audio[yielded_frame_count:],
@@ -251,62 +246,6 @@
                     segment_idx=i,
                     **kwargs,
                 )
-=======
-            audio = self.audio_processor.audio_codec.decode(mx.array([output])).squeeze(
-                0
-            )
-            all_audio.append(audio)
-
-        time_end = time.time()
-
-        for i in range(len(all_audio)):
-            audio = all_audio[i][0]
-
-            samples = audio.shape[0] if audio is not None else 0
-            assert samples > 0, "No audio generated"
-
-            token_count = input_ids.shape[1] if input_ids is not None else 0
-
-            sample_rate = (
-                self.config.sample_rate
-                if kwargs.get("sample_rate") is None
-                else kwargs.get("sample_rate")
-            )
-            audio_duration_seconds = samples / sample_rate
-
-            elapsed_time = time_end - time_start
-            rtf = audio_duration_seconds / elapsed_time
-
-            duration_mins = int(audio_duration_seconds // 60)
-            duration_secs = int(audio_duration_seconds % 60)
-            duration_ms = int((audio_duration_seconds % 1) * 1000)
-            duration_hours = int(audio_duration_seconds // 3600)
-            duration_str = f"{duration_hours:02d}:{duration_mins:02d}:{duration_secs:02d}.{duration_ms:03d}"
-
-            yield GenerationResult(
-                audio=audio,
-                samples=samples,
-                sample_rate=sample_rate,
-                segment_idx=i,
-                token_count=token_count,
-                audio_duration=duration_str,
-                real_time_factor=rtf,
-                prompt={
-                    "tokens": token_count,
-                    "tokens-per-sec": (
-                        round(token_count / elapsed_time, 2) if elapsed_time > 0 else 0
-                    ),
-                },
-                audio_samples={
-                    "samples": samples,
-                    "samples-per-sec": (
-                        round(samples / elapsed_time, 2) if elapsed_time > 0 else 0
-                    ),
-                },
-                processing_time_seconds=time_end - time_start,
-                peak_memory_usage=mx.get_peak_memory() / 1e9,
-            )
->>>>>>> 5215ba9f
 
             # Clear cache after each segment to avoid memory leaks
             mx.clear_cache()