--- conflicted
+++ resolved
@@ -400,8 +400,6 @@
 
         return sanitized_weights
 
-<<<<<<< HEAD
-=======
 
 
     def prepare_prompt(
@@ -444,7 +442,6 @@
         )
         return [prompt]
 
->>>>>>> 65d5559b
     def generate_result(self, samples, start_time: float) -> GenerationResult:
         token_count = len(samples)
         transposed = mx.transpose(mx.stack(samples), axes=[1, 2, 0])
